:root {
  --bg-gradient: radial-gradient(circle at top left, #f6f1ff 0%, #ebf6ff 45%, #f7fafc 100%);
  --surface: rgba(255, 255, 255, 0.92);
  --surface-muted: rgba(255, 255, 255, 0.7);
  --text-primary: #0f172a;
  --text-secondary: #5f6b7d;
  --border-soft: rgba(255, 255, 255, 0.45);
  --shadow-soft: 0 24px 60px -35px rgba(15, 23, 42, 0.6);
  --accent: #f97316;
  --accent-strong: #ea580c;
  --accent-muted: rgba(249, 115, 22, 0.15);
  --neutral: rgba(15, 23, 42, 0.08);
  --chip-bg: rgba(15, 23, 42, 0.08);
  --chip-bg-active: #0f172a;
  --chip-text-active: #ffffff;
  --chip-required-bg: linear-gradient(140deg, rgba(245, 158, 11, 0.95), rgba(217, 119, 6, 0.85));
  --chip-required-border: rgba(251, 191, 36, 0.9);
  --chip-required-text: #0f172a;
  --chip-include-bg: linear-gradient(140deg, rgba(14, 165, 233, 0.95), rgba(2, 132, 199, 0.85));
  --chip-include-border: rgba(125, 211, 252, 0.85);
  --chip-include-text: #f8fafc;
  --chip-optional-bg: linear-gradient(140deg, rgba(129, 140, 248, 0.95), rgba(99, 102, 241, 0.85));
  --chip-optional-border: rgba(165, 180, 252, 0.85);
  --chip-optional-text: #f8fafc;
  --success: #16a34a;
  --warning: #facc15;
  --danger: #ef4444;
  --ghost-track: rgba(15, 23, 42, 0.08);
  --slider-green: #16a34a;
  --slider-yellow: #facc15;
  --slider-red: #ef4444;
  --slider-green-muted: rgba(22, 163, 74, 0.42);
  --slider-yellow-muted: rgba(250, 204, 21, 0.42);
  --slider-red-muted: rgba(250, 68, 68, 0.42);
  --slider-neutral: rgba(15, 23, 42, 0.18);
  --metric-bar: linear-gradient(90deg, rgba(15, 23, 42, 0.08), rgba(15, 23, 42, 0.22));
  --metric-highlight: rgba(249, 115, 22, 0.25);
  font-family: "Inter", "SF Pro Display", "Segoe UI", system-ui, sans-serif;
}

* {
  box-sizing: border-box;
}

body {
  margin: 0;
  min-height: 100vh;
  color: var(--text-primary);
  background: var(--bg-gradient);
  background-attachment: fixed;
}

body::after {
  content: "";
  position: fixed;
  inset: 0;
  pointer-events: none;
  background: url("bg.jpg") center/cover no-repeat;
  mix-blend-mode: multiply;
  opacity: 0.35;
  z-index: -1;
  filter: blur(12px);
}

body.legacy-mode {
  background: #f1f5f9;
}

.page {
  max-width: max(70vw, 1440px);
  margin: 0 auto;
  padding: 48px clamp(16px, 4vw, 48px) 64px;
  display: flex;
  flex-direction: column;
  gap: 32px;
}

@media (max-width: 960px) {
  .page {
    max-width: 100%;
  }
}

.card {
  background: var(--surface);
  border-radius: 28px;
  padding: clamp(20px, 2vw, 28px);
  border: 1px solid var(--border-soft);
  box-shadow: var(--shadow-soft);
  backdrop-filter: blur(18px);
}

.lab-header {
  display: flex;
  flex-direction: column;
  gap: 24px;
}

.lab-header__top {
  display: flex;
  flex-wrap: wrap;
  justify-content: space-between;
  gap: 1em;
  align-items: center;
}

.lab-header__titles h1 {
  margin: 0;
  font-size: clamp(2.2rem, 2.8vw, 3rem);
  font-weight: 700;
}

.lab-header__titles p {
  margin: 8px 0 0;
  max-width: 40ch;
  color: var(--text-secondary);
  line-height: 1.5;
}

.lab-header__controls {
  display: flex;
  align-items: center;
  gap: 16px;
}

.language-switcher {
  display: flex;
  align-items: center;
  gap: 12px;
}

.language-switcher select,
.band-style-picker select,
select,
input,
button {
  font-family: inherit;
}

.language-switcher select,
.band-style-picker select {
  border-radius: 14px;
  border: 1px solid rgba(15, 23, 42, 0.12);
  padding: 10px 14px;
  font-size: 0.95rem;
  background: #fff;
  min-width: 140px;
}

.sr-only {
  position: absolute;
  width: 1px;
  height: 1px;
  padding: 0;
  margin: -1px;
  overflow: hidden;
  clip: rect(0, 0, 0, 0);
  white-space: nowrap;
  border: 0;
}

.legacy-mode-toggle {
  position: relative;
  display: inline-flex;
  align-items: center;
  gap: 10px;
  padding: 8px 14px;
  border-radius: 999px;
  background: rgba(15, 23, 42, 0.08);
  cursor: pointer;
  transition: background 0.2s ease;
}

.legacy-mode-toggle:hover {
  background: rgba(15, 23, 42, 0.14);
}

.legacy-mode-toggle input {
  accent-color: var(--accent);
}

.lab-header__band-inner {
  display: grid;
  grid-template-columns: minmax(220px, 320px) 1fr;
  gap: clamp(16px, 3vw, 32px);
  align-items: center;
}

.band-style-picker .label {
  display: flex;
  align-items: center;
  gap: 0.5em;
  text-transform: uppercase;
  font-size: 0.75rem;
  letter-spacing: 0.12em;
  margin-bottom: 6px;
  color: var(--text-secondary);
}

.band-style-picker .label-count {
  display: inline-flex;
  align-items: center;
  justify-content: center;
  min-width: 1.4em;
  padding: 0 0.4em;
  border-radius: 999px;
  background: rgba(15, 23, 42, 0.12);
  font-size: 0.7rem;
  font-weight: 600;
  line-height: 1.4;
  color: var(--text-secondary);
}

.band-style-meta {
  display: flex;
  align-items: center;
}

.style-ghosts {
  display: grid;
  gap: 12px;
  width: 100%;
  grid-template-columns: repeat(auto-fit, minmax(180px, 1fr));
}

.style-ghost {
  padding: 10px 12px;
  border-radius: 16px;
  background: rgba(15, 23, 42, 0.04);
  display: flex;
  flex-direction: column;
  gap: 12px;
}

.style-ghost__label {
  font-size: 0.85rem;
  font-weight: 600;
  color: var(--text-secondary);
}

.style-ghost__bar {
  display: flex;
  align-items: center;
  gap: 12px;
}

.style-ghost__track {
  position: relative;
  flex: 1;
  height: 12px;
  border-radius: 999px;
  background: var(--ghost-track);
  overflow: hidden;
}

.style-ghost__segment {
  position: absolute;
  top: 0;
  bottom: 0;
  left: 0;
  width: 0;
  /*border-radius: inherit;*/
  background: var(--segment-color, var(--slider-neutral));
  /*box-shadow: 0 0 0 1px rgba(15, 23, 42, 0.05);*/
  min-width: 2px;
  opacity: 0.9;
  transition: opacity 0.2s ease;
}

.style-ghost__segment[data-band='green'] {
  --segment-color: var(--slider-green);
}

.style-ghost__segment[data-band='yellow'] {
  --segment-color: var(--slider-yellow);
}

.style-ghost__segment[data-band='red'] {
  --segment-color: var(--slider-red-muted);
}

.style-ghost__segment[data-band='neutral'] {
  --segment-color: var(--slider-neutral);
}

.style-ghost[data-has-range="false"] .style-ghost__track {
  opacity: 0.35;
}

.style-ghost[data-has-range="false"] .style-ghost__segment {
  display: none;
}

.lab-form {
  display: flex;
  flex-direction: column;
}

.lab-layout {
  display: grid;
  grid-template-columns: minmax(0, 2.6fr) minmax(0, 3fr) minmax(0, 2.4fr);
  grid-template-areas: 'attributes ingredients mix';
  gap: clamp(24px, 3vw, 32px);
  align-items: start;
}

.lab-layout > * {
  min-width: 0;
}

.phase-card--attributes {
  grid-area: attributes;
}

.phase-card--ingredients {
  grid-area: ingredients;
}

.mix-panel {
  grid-area: mix;
}

.phase-card {
  display: flex;
  flex-direction: column;
  gap: 24px;
}

.phase-card__header {
  display: flex;
  justify-content: space-between;
  gap: 24px;
  flex-wrap: wrap;
}

.phase-card__header-main {
  flex: 1 1 150px;
  display: flex;
  flex-direction: column;
  gap: 16px;
  min-width: 0;
}

.phase-card__actions {
  display: flex;
  align-items: center;
  gap: 12px;
  flex-wrap: wrap;
}

.phase-card__step {
  margin: 0;
  font-size: 0.8rem;
  text-transform: uppercase;
  letter-spacing: 0.12em;
  color: var(--accent-strong);
  font-weight: 600;
}

.phase-card__intro {
  display: flex;
  flex-direction: column;
  gap: 10px;
}

.phase-card__title {
  margin: 0 0 0;
  font-size: clamp(1.35rem, 1.6vw, 1.75rem);
  font-weight: 700;
}

.phase-card__hint {
  margin: 10px 0 0;
  color: var(--text-secondary);
  max-width: 45ch;
}

.target-summary {
  flex: 0 1 220px;
  min-width: 220px;
  max-width: 100%;
  border-left: 1px solid rgba(15, 23, 42, 0.08);
  padding-left: 24px;
  display: flex;
  flex-direction: column;
  gap: 12px;
  margin-top: auto;
}

.target-summary h3 {
  margin: 0;
  font-size: 0.95rem;
  font-weight: 600;
  color: var(--text-secondary);
}

.target-summary dl {
  margin: 0;
  display: grid;
  gap: 8px;
}

.target-summary__row {
  display: flex;
  justify-content: space-between;
  font-size: 0.85rem;
  color: var(--text-secondary);
}

.target-summary__row dt {
  font-weight: 600;
}

.target-summary__row dd {
  margin: 0;
  font-weight: 500;
  color: var(--text-primary);
}

.attr-grid {
  display: grid;
  gap: clamp(16px, 2.5vw, 24px);
}

.attr-card {
  border-radius: 22px;
  padding: 18px clamp(16px, 2vw, 20px);
  background: rgba(255, 255, 255, 0.92);
  border: 1px solid rgba(15, 23, 42, 0.05);
  display: flex;
  flex-direction: column;
  gap: 16px;
}

.attr-card__header {
  display: flex;
  align-items: flex-start;
  justify-content: space-between;
  gap: 16px;
}

.attr-card__header > * {
  min-width: 0;
}

.attr-card__actions {
  display: flex;
  align-items: center;
  gap: 10px;
  flex-wrap: wrap;
  justify-content: flex-end;
}

.attr-card__title {
  display: flex;
  flex-direction: column;
  gap: 12px;
}

.attr-card__title h3 {
  margin: 0;
  font-size: 1.1rem;
}

.attr-card__band-chips {
  display: flex;
  gap: 8px;
  flex-wrap: wrap;
}

.chip {
  position: relative;
  display: inline-flex;
  align-items: center;
  justify-content: center;
  padding: 4px;
  border-radius: 999px;
  background: var(--chip-bg);
  font-weight: 600;
  font-size: 0.85rem;
  cursor: pointer;
  color: var(--text-secondary);
  transition: background 0.2s ease, color 0.2s ease;
}

.chip:not([data-selected="true"]):hover {
  background: rgba(15, 23, 42, 0.12);
  color: var(--text-primary);
}

.chip[data-color="green"]:not([data-selected="true"]):hover {
  background: rgba(22, 163, 74, 0.18);
  color: #14532d;
}

.chip[data-color="yellow"]:not([data-selected="true"]):hover {
  background: rgba(250, 204, 21, 0.2);
  color: #854d0e;
}

.chip[data-color="red"]:not([data-selected="true"]):hover {
  background: rgba(239, 68, 68, 0.2);
  color: #991b1b;
}

.chips {
  display: flex;
  flex-wrap: wrap;
  gap: 8px;
}

.chip input {
  position: absolute;
  inset: 0;
  opacity: 0;
  cursor: pointer;
}

.chip span {
  padding: 6px 12px;
  border-radius: inherit;
}

.chip[data-selected="true"],
.chip input:checked + span {
  background: var(--chip-bg-active);
  color: var(--chip-text-active);
}

.chip-clear {
  background: rgba(15, 23, 42, 0.05);
  font-size: 0.75rem;
}

.attr-card__body {
  display: flex;
  flex-direction: column;
  gap: 16px;
}

.attr-card__slider {
  display: grid;
  grid-template-columns: minmax(220px, 1fr) auto;
  align-items: center;
  gap: 16px;
}

.range-slider {
  position: relative;
  width: 100%;
  height: 12px;
  border-radius: 999px;
  background: linear-gradient(90deg, rgba(15, 23, 42, 0.08), rgba(15, 23, 42, 0.14));
  overflow: hidden;
}

.range-slider::before {
  content: "";
  position: absolute;
  inset: 0;
  background: var(--slider-track, linear-gradient(90deg, rgba(15, 23, 42, 0.08), rgba(15, 23, 42, 0.18)));
  opacity: 0.75;
}

.range-slider-thumb {
  position: absolute;
  top: 50%;
  transform: translate(-50%, -50%);
  width: 22px;
  height: 22px;
  border-radius: 50%;
  border: 2px solid #fff;
  background: var(--accent);
  box-shadow: 0 6px 18px -6px rgba(249, 115, 22, 0.7);
  cursor: grab;
  z-index: 2;
  transition: transform 0.15s ease;
}

.range-slider-thumb:active {
  transform: translate(-50%, -50%) scale(1.05);
}

.attr-card__value {
  display: flex;
  flex-direction: column;
  gap: 6px;
  min-width: 120px;
  text-align: right;
}

.slider-value__label {
  display: block;
  font-size: 0.7rem;
  text-transform: uppercase;
  letter-spacing: 0.12em;
  color: var(--text-secondary);
}

.slider-value__number {
  font-size: 1.1rem;
  font-weight: 600;
}

.slider-value-range {
  display: flex;
  gap: 16px;
  justify-content: flex-end;
}

.slider-range-value {
  display: flex;
  justify-content: space-between;
  flex-direction: column;
}

.attr-card__fine-toggle {
  border: none;
  background: rgba(15, 23, 42, 0.08);
  color: var(--text-secondary);
  border-radius: 999px;
  padding: 6px 16px;
  font-size: 0.78rem;
  text-transform: uppercase;
  letter-spacing: 0.12em;
  cursor: pointer;
  transition: background 0.2s ease, color 0.2s ease;
}

<<<<<<< HEAD
.attr-card__fine-toggle[data-active="true"],
.attr-card__fine-toggle[aria-pressed="true"] {
=======
.attr-card__fine-toggle:hover {
  background: rgba(15, 23, 42, 0.14);
  color: var(--text-primary);
}

.attr-card__fine-toggle[data-expanded="true"] {
>>>>>>> 691daa58
  background: var(--accent-muted);
  color: var(--accent-strong);
}

.attr-card__fine-toggle[data-expanded="true"]:hover {
  background: rgba(249, 115, 22, 0.22);
  color: var(--accent-strong);
}

.attr-card__advanced {
  /*border-top: 1px dashed rgba(15, 23, 42, 0.12);*/
  /*padding-top: 14px;*/
  display: flex;
  justify-content: flex-start;
  align-items: center;
  gap: 16px;
}

.mode-toggle {
  display: inline-flex;
  align-items: center;
  gap: 8px;
}

.mode-btn,
.icon-btn {
  border: none;
  background: rgba(15, 23, 42, 0.08);
  color: var(--text-primary);
  width: 36px;
  height: 36px;
  border-radius: 12px;
  cursor: pointer;
  display: inline-flex;
  align-items: center;
  justify-content: center;
  font-weight: 600;
  transition: background 0.2s ease, color 0.2s ease;
}

.mode-btn:hover {
  background: rgba(15, 23, 42, 0.14);
}

.mode-btn[aria-pressed="true"],
.mode-btn:focus-visible {
  background: var(--accent);
  color: #fff;
}

.mode-btn[aria-pressed="true"]:hover {
  background: var(--accent-strong);
}

.icon-btn:hover {
  background: rgba(15, 23, 42, 0.14);
}

.icon-btn svg {
  width: 18px;
  height: 18px;
  fill: currentColor;
}

.phase-card--ingredients {
  min-height: 100%;
}

.ingredients-actions {
  display: flex;
  gap: 12px;
  align-items: center;
  flex-wrap: wrap;
}

.btn-secondary,
.btn-primary {
  border: none;
  border-radius: 999px;
  padding: 10px 20px;
  font-weight: 600;
  cursor: pointer;
}

.btn-secondary {
  background: rgba(15, 23, 42, 0.08);
  color: var(--text-secondary);
}

.btn-secondary:hover:not([disabled]) {
  background: rgba(15, 23, 42, 0.14);
  color: var(--text-primary);
}

.btn-secondary[disabled] {
  opacity: 0.5;
  cursor: not-allowed;
}

.btn-primary {
  background: var(--accent);
  color: #fff;
  box-shadow: 0 12px 24px -12px rgba(249, 115, 22, 0.9);
  transition: background 0.2s ease, transform 0.2s ease;
}

.btn-primary:hover:not([disabled]) {
  background: var(--accent-strong);
  transform: translateY(-1px);
}

.btn-primary[disabled] {
  opacity: 0.4;
  cursor: not-allowed;
  transform: none;
}

.ingredient-browser {
  display: grid;
  grid-template-columns: 180px 1fr;
  gap: 20px;
}

.ingredient-browser[data-hide-attributes="true"] .ingredient-card__metrics {
  display: none;
}

.ingredient-browser[data-hide-attributes="true"] .ingredient-card {
  gap: 12px;
}

.ingredient-tabs {
  display: flex;
  flex-direction: column;
  gap: 12px;
  background: rgba(15, 23, 42, 0.04);
  border-radius: 18px;
  padding: 12px;
  overflow-y: auto;
}

.ingredient-tab {
  border: none;
  border-radius: 14px;
  padding: 12px 14px;
  background: transparent;
  display: flex;
  justify-content: space-between;
  align-items: center;
  font-weight: 600;
  color: var(--text-secondary);
  cursor: pointer;
  transition: background 0.2s ease, color 0.2s ease;
}

.ingredient-tab:hover {
  background: rgba(255, 255, 255, 0.7);
  color: var(--text-primary);
}

.ingredient-tab--active {
  background: #fff;
  color: var(--text-primary);
  box-shadow: inset 0 0 0 1px rgba(15, 23, 42, 0.08);
}

.ingredient-tab--active:hover {
  background: #fff;
}

.ingredient-tab__count {
  font-size: 0.8rem;
  color: var(--text-secondary);
}

.ingredient-list {
  position: relative;
}

.ingredient-category {
  display: none;
  flex-direction: column;
  gap: 16px;
}

.ingredient-category[data-active="true"],
.ingredient-category:not([hidden]) {
  display: flex;
}

.ingredient-category__title {
  margin: 0;
  font-size: 1rem;
  font-weight: 600;
  color: var(--text-secondary);
}

.ingredient-category__grid {
  display: grid;
  gap: 16px;
  grid-template-columns: repeat(auto-fit, minmax(220px, 1fr));
  align-items: stretch;
}

.ingredient-card {
  position: relative;
  border-radius: 18px;
  border: 1px solid rgba(15, 23, 42, 0.08);
  background: rgba(255, 255, 255, 0.95);
  padding: 16px;
  display: flex;
  flex-direction: column;
  gap: 16px;
  transition: transform 0.2s ease, box-shadow 0.2s ease;
}

.ingredient-card:hover {
  transform: translateY(-4px);
  box-shadow: 0 18px 30px -24px rgba(15, 23, 42, 0.6);
}

.ingredient-card--locked {
  border-style: dashed;
}

.ingredient-card__header {
  display: grid;
  grid-template-columns: auto 1fr auto;
  align-items: center;
  gap: 12px;
}

.ingredient-toggle {
  position: relative;
  width: 32px;
  height: 32px;
  border-radius: 50%;
  display: inline-flex;
  align-items: center;
  justify-content: center;
  background: rgba(15, 23, 42, 0.08);
  cursor: pointer;
}

.ingredient-toggle input {
  position: absolute;
  inset: 0;
  opacity: 0;
  cursor: pointer;
}

.ingredient-toggle__icon {
  width: 14px;
  height: 14px;
  border-radius: 4px;
  border: 2px solid rgba(15, 23, 42, 0.4);
  background: transparent;
  transition: all 0.2s ease;
}

.ingredient-toggle--include input:checked + .ingredient-toggle__icon {
  background: var(--success);
  border-color: var(--success);
}

.ingredient-toggle--optional .ingredient-toggle__icon {
  border-radius: 50%;
}

.ingredient-toggle--optional input:checked + .ingredient-toggle__icon {
  background: var(--warning);
  border-color: var(--warning);
}

.ingredient-card__title {
  display: flex;
  flex-direction: column;
  gap: 6px;
}

.ingredient-card__name {
  font-weight: 600;
  font-size: 1rem;
}

.ingredient-card__badge {
  align-self: flex-start;
  padding: 4px 8px;
  border-radius: 999px;
  font-size: 0.7rem;
  font-weight: 600;
  text-transform: uppercase;
  letter-spacing: 0.08em;
  background: rgba(22, 163, 74, 0.15);
  color: var(--success);
}

.ingredient-card__metrics {
  margin: 0;
  display: grid;
  gap: 10px;
}

.ingredient-metric {
  display: flex;
  flex-direction: column;
  gap: 4px;
}

.ingredient-metric dt {
  font-size: 0.75rem;
  text-transform: uppercase;
  letter-spacing: 0.1em;
  color: var(--text-secondary);
  margin: 0;
}

.ingredient-metric dd {
  margin: 0;
  display: flex;
  align-items: center;
  gap: 10px;
}

.metric-bar {
  position: relative;
  flex: 1;
  height: 6px;
  border-radius: 999px;
  background: var(--metric-bar);
  overflow: hidden;
}

.metric-bar::after {
  content: "";
  position: absolute;
  top: 0;
  bottom: 0;
  left: 0;
  width: min(100%, calc(var(--metric-value, 0) / 11 * 100%));
  background: var(--metric-highlight);
  border-radius: inherit;
}

.metric-value {
  font-size: 0.85rem;
  font-weight: 600;
}

.ingredient-card__footer {
  display: flex;
  justify-content: space-between;
  font-size: 0.8rem;
  color: var(--text-secondary);
}

.mix-panel {
  position: sticky;
  top: 40px;
  align-self: start;
  display: flex;
  flex-direction: column;
  gap: 20px;
  background: rgba(13, 20, 31, 0.9);
  color: #f8fafc;
  box-shadow: 0 28px 60px -36px rgba(15, 23, 42, 0.7);
}

.mix-panel__header {
  display: flex;
  flex-direction: column;
  gap: 6px;
}

.mix-panel__header .phase-card__step {
  color: rgba(248, 250, 252, 0.6);
}

.mix-panel__header .phase-card__title {
  color: #fff;
}

.mix-panel__body {
  display: flex;
  flex-direction: column;
  gap: 20px;
}

.mix-summary__title {
  margin: 0 0 6px;
  font-size: 0.95rem;
  text-transform: uppercase;
  letter-spacing: 0.12em;
  color: rgba(248, 250, 252, 0.65);
}

.mix-summary__list {
  list-style: none;
  margin: 0;
  padding: 0;
  padding-bottom: 16px;
  display: flex;
  flex-direction: column;
  gap: 10px;
}

.mix-summary__toggle {
  margin: 0 0 16px;
  padding: 0;
  border: none;
  background: none;
  color: var(--accent-color, #38bdf8);
  font-weight: 600;
  cursor: pointer;
  align-self: flex-start;
}

.mix-summary__toggle:hover,
.mix-summary__toggle:focus-visible {
  text-decoration: underline;
}

.mix-summary__item {
  display: flex;
  justify-content: space-between;
  align-items: center;
  gap: 12px;
  padding: 10px 12px;
  border-radius: 12px;
  background: rgba(15, 23, 42, 0.45);
}

.mix-summary__item--empty {
  justify-content: flex-start;
  background: rgba(15, 23, 42, 0.3);
  color: rgba(248, 250, 252, 0.7);
}

.mix-summary__item--collapsed {
  display: none;
}

.mix-summary__name {
  font-weight: 600;
  font-size: 0.95rem;
}

.mix-summary__badge {
  font-size: 0.7rem;
  text-transform: uppercase;
  letter-spacing: 0.08em;
  padding: 4px 10px;
  border-radius: 999px;
  background: rgba(248, 250, 252, 0.16);
}

.mix-summary__item[data-status="required"] .mix-summary__badge {
  background: rgba(34, 197, 94, 0.2);
  color: #4ade80;
}

.mix-summary__item[data-status="optional"] .mix-summary__badge {
  background: rgba(250, 204, 21, 0.2);
  color: #fde68a;
}

.mix-caps {
  display: grid;
  grid-template-columns: repeat(2, minmax(0, 1fr));
  gap: 12px;
}

.mix-cap {
  padding: 12px 14px;
  border-radius: 14px;
  background: rgba(15, 23, 42, 0.5);
  display: flex;
  flex-direction: column;
  gap: 8px;
  position: relative;
}

.mix-cap::after {
  content: "";
  position: absolute;
  inset: auto 14px 10px 14px;
  height: 4px;
  border-radius: 999px;
  background: rgba(248, 250, 252, 0.16);
}

.mix-cap::before {
  content: "";
  position: absolute;
  left: 14px;
  right: calc(14px + (1 - var(--cap-progress, 0)) * 100%);
  bottom: 10px;
  height: 4px;
  border-radius: 999px;
  background: var(--accent);
  transition: right 0.3s ease;
}

.mix-cap__label {
  font-size: 0.75rem;
  text-transform: uppercase;
  letter-spacing: 0.1em;
  color: rgba(248, 250, 252, 0.6);
}

.mix-cap__value {
  font-size: 1.1rem;
  font-weight: 600;
  margin-bottom: 4px;
}

.mix-cap-bottom {
  display: flex;
  justify-content: center;
}

.mix-panel__submit {
  align-self: stretch;
}

.results-section {
  display: flex;
  flex-direction: column;
  gap: 16px;
}

.results-header {
  display: flex;
  justify-content: space-between;
  align-items: center;
  gap: 16px;
}

.results-heading {
  display: flex;
  flex-direction: column;
  gap: 4px;
}

.results-title {
  margin: 0;
  font-size: 1rem;
  color: #fff;
}

.results-placeholder,
.results-status,
.results-status-empty {
  margin: 0;
  font-size: 0.85rem;
  color: rgba(248, 250, 252, 0.7);
}

.results-list {
  display: flex;
  flex-direction: column;
  gap: 16px;
}

.result-card {
  background: rgba(15, 23, 42, 0.8);
  border-radius: 16px;
  border: 1px solid rgba(248, 250, 252, 0.08);
  color: #f8fafc;
  display: flex;
  flex-direction: column;
  gap: 16px;
}

.result-card-header {
  display: flex;
  justify-content: space-between;
  align-items: flex-start;
  gap: 16px;
}

.result-card-actions {
  display: flex;
  flex-direction: column;
  align-items: flex-end;
  gap: 8px;
}

.result-card-title-row {
  display: flex;
  flex-direction: column;
  gap: 4px;
}

.result-card-style {
  margin: 0;
  font-size: 0.75rem;
  letter-spacing: 0.08em;
  text-transform: uppercase;
  color: rgba(248, 250, 252, 0.7);
}

.result-card-meta {
  display: flex;
  flex-wrap: wrap;
  align-items: center;
  gap: 10px;
  margin-top: 4px;
}

.result-card-badges {
  display: flex;
  align-items: center;
  flex-wrap: wrap;
  gap: 6px;
}

.result-card-badge {
  display: inline-flex;
  align-items: center;
  gap: 6px;
  padding: 6px 12px;
  border-radius: 999px;
  font-size: 0.68rem;
  font-weight: 700;
  letter-spacing: 0.12em;
  text-transform: uppercase;
  color: #fff7ed;
  background: linear-gradient(135deg, rgba(249, 115, 22, 0.25), rgba(249, 115, 22, 0.5));
  border: 1px solid rgba(254, 215, 170, 0.6);
  box-shadow: 0 14px 32px -20px rgba(249, 115, 22, 0.75), inset 0 1px 0 rgba(255, 255, 255, 0.3);
  backdrop-filter: blur(12px);
  text-shadow: 0 1px 3px rgba(15, 23, 42, 0.6);
}

.result-card-badge--single::before {
  content: '✨';
  font-size: 0.8rem;
  line-height: 1;
}

.result-card h3 {
  margin: 0;
  font-size: 1rem;
}

.result-card-subtitle {
  font-size: 0.8rem;
  color: rgba(248, 250, 252, 0.7);
}

.result-card-rank {
  font-weight: 700;
  font-size: 0.9rem;
  padding: 6px 10px;
  border-radius: 999px;
  background: rgba(248, 250, 252, 0.18);
}

.result-card-toggle {
  appearance: none;
  border: 1px solid rgba(248, 250, 252, 0.18);
  background: rgba(15, 23, 42, 0.6);
  color: #f8fafc;
  border-radius: 999px;
  width: 32px;
  height: 32px;
  display: inline-flex;
  align-items: center;
  justify-content: center;
  cursor: pointer;
  transition: background 0.2s ease, border-color 0.2s ease, color 0.2s ease;
}

.result-card-toggle:hover,
.result-card-toggle:focus-visible {
  background: rgba(248, 250, 252, 0.16);
  border-color: rgba(248, 250, 252, 0.36);
  color: #fff;
  outline: none;
}

.result-card-toggle:focus-visible {
  box-shadow: 0 0 0 2px rgba(148, 163, 184, 0.35);
}

.result-card-toggle-icon::before {
  content: '▾';
  display: inline-block;
  font-size: 0.85rem;
  line-height: 1;
}

.result-card-toggle[data-icon-state='collapsed'] .result-card-toggle-icon::before {
  content: '▸';
}

.result-card[data-expanded='false'] .result-card-body {
  display: none;
}

.result-card[data-expanded='true'] .result-card-body {
  display: flex;
}

.result-card-body {
  display: flex;
  flex-direction: column;
  gap: 16px;
}

.result-card[data-expanded='false'] .result-card-toggle {
  background: rgba(15, 23, 42, 0.4);
}

.result-card[data-expanded='false'] .result-card-toggle:hover,
.result-card[data-expanded='false'] .result-card-toggle:focus-visible {
  background: rgba(248, 250, 252, 0.14);
}

.result-ingredients,
.result-cost,
.result-attr-bars,
.result-stats {
  display: flex;
  flex-direction: column;
  gap: 12px;
}

.result-section-title {
  margin: 0;
  font-size: 0.85rem;
  text-transform: uppercase;
  letter-spacing: 0.1em;
  color: rgba(248, 250, 252, 0.6);
}

.result-ingredients__chips {
  gap: 10px;
}

.result-ingredients__chip {
  padding: 0;
  cursor: default;
  background: var(--chip-include-bg);
  border: 1px solid var(--chip-include-border);
  color: var(--chip-include-text);
  box-shadow: 0 16px 36px -26px rgba(15, 23, 42, 0.85), inset 0 1px 0 rgba(255, 255, 255, 0.25);
  backdrop-filter: blur(12px);
  transition: transform 0.2s ease, box-shadow 0.2s ease, filter 0.2s ease;
}

.result-ingredients__chip span {
  padding: 9px 18px;
}

.result-ingredients__chip:hover {
  transform: translateY(-2px);
  box-shadow: 0 22px 48px -24px rgba(15, 23, 42, 0.95);
  filter: brightness(1.05);
}

.result-ingredients__chip[data-status='required'] {
  background: var(--chip-required-bg);
  border-color: var(--chip-required-border);
  color: var(--chip-required-text);
  box-shadow: 0 18px 38px -24px rgba(217, 119, 6, 0.55);
}

.result-ingredients__chip[data-status='include'] {
  background: var(--chip-include-bg);
  border-color: var(--chip-include-border);
  color: var(--chip-include-text);
}

.result-ingredients__chip[data-status='optional'] {
  background: var(--chip-optional-bg);
  border-color: var(--chip-optional-border);
  color: var(--chip-optional-text);
  box-shadow: 0 18px 38px -24px rgba(99, 102, 241, 0.55);
}

.result-cost-summary {
  display: grid;
  grid-template-columns: repeat(2, minmax(0, 1fr));
  gap: 6px 12px;
  margin: 0;
}

.result-cost-summary dt {
  font-weight: 600;
  color: rgba(248, 250, 252, 0.7);
}

.result-cost-summary dd {
  margin: 0;
}

.result-cost-chart {
  display: flex;
  align-items: flex-end;
  gap: 16px;
  padding: 8px 12px 4px;
  border-radius: 16px;
  background: rgba(248, 250, 252, 0.08);
}

.result-cost-chart-column {
  flex: 1 1 0;
  min-width: 0;
  display: flex;
  flex-direction: column;
  align-items: center;
  gap: 6px;
}

.result-cost-chart-value {
  font-size: 0.75rem;
  font-weight: 600;
  color: rgba(248, 250, 252, 0.75);
}

.result-cost-chart-bar-wrapper {
  width: clamp(28px, 5vw, 42px);
  height: 160px;
  border-radius: 999px;
  background: rgba(15, 23, 42, 0.16);
  display: flex;
  align-items: flex-end;
  overflow: hidden;
}

.result-cost-chart-bar {
  width: 100%;
  background: linear-gradient(180deg, rgba(249, 115, 22, 0.3), rgba(249, 115, 22, 0.8));
  border-radius: inherit;
  transition: height 0.2s ease;
}

.result-cost-chart-label {
  font-size: 0.7rem;
  text-transform: uppercase;
  letter-spacing: 0.1em;
  color: rgba(248, 250, 252, 0.7);
}

.result-band-pills {
  display: flex;
  flex-wrap: wrap;
  gap: 6px;
}

.pill {
  display: inline-flex;
  align-items: center;
  justify-content: center;
  border-radius: 999px;
  padding: 4px 12px;
  font-size: 0.72rem;
  font-weight: 600;
  letter-spacing: 0.08em;
  text-transform: uppercase;
  background: rgba(248, 250, 252, 0.12);
  border: 1px solid rgba(248, 250, 252, 0.18);
  color: #f8fafc;
}

.pill.green {
  background: rgba(34, 197, 94, 0.22);
  border-color: rgba(34, 197, 94, 0.5);
  color: #bbf7d0;
}

.pill.yellow {
  background: rgba(250, 204, 21, 0.2);
  border-color: rgba(250, 204, 21, 0.6);
  color: #fef08a;
}

.pill.red {
  background: rgba(248, 113, 113, 0.22);
  border-color: rgba(248, 113, 113, 0.55);
  color: #fecaca;
}

.pill.neutral,
.pill.n-a {
  background: rgba(148, 163, 184, 0.2);
  border-color: rgba(148, 163, 184, 0.4);
  color: rgba(248, 250, 252, 0.85);
}

.result-attr-chart {
  display: grid;
  grid-template-columns: repeat(auto-fit, minmax(60px, 1fr));
  gap: 16px;
  justify-items: center;
}

.result-attr-bar {
  display: flex;
  flex-direction: column;
  align-items: center;
  gap: 8px;
}

.result-attr-value {
  font-weight: 600;
  font-size: 0.85rem;
}

.result-attr-track {
  width: 18px;
  height: 140px;
  border-radius: 999px;
  background: rgba(248, 250, 252, 0.18);
  overflow: hidden;
  display: flex;
  align-items: flex-end;
}

.result-attr-fill {
  width: 100%;
  background: linear-gradient(180deg, rgba(248, 250, 252, 0.1), rgba(248, 250, 252, 0.35));
  border-radius: inherit;
  transition: height 0.2s ease;
}

.result-attr-fill[data-band='green'] {
  background: linear-gradient(180deg, rgba(34, 197, 94, 0.35), rgba(34, 197, 94, 0.85));
}

.result-attr-fill[data-band='yellow'] {
  background: linear-gradient(180deg, rgba(250, 204, 21, 0.35), rgba(250, 204, 21, 0.85));
}

.result-attr-fill[data-band='red'] {
  background: linear-gradient(180deg, rgba(248, 113, 113, 0.35), rgba(248, 113, 113, 0.85));
}

.result-attr-fill[data-band='neutral'],
.result-attr-fill[data-band='n-a'] {
  background: linear-gradient(180deg, rgba(148, 163, 184, 0.35), rgba(148, 163, 184, 0.7));
}

.result-attr-name {
  font-size: 0.7rem;
  text-transform: uppercase;
  letter-spacing: 0.1em;
  color: rgba(248, 250, 252, 0.6);
  text-align: center;
}

.support-section {
  display: flex;
  flex-direction: column;
  gap: 16px;
}

.support-actions {
  display: flex;
  flex-wrap: wrap;
  gap: 16px;
  align-items: center;
  justify-content: space-between;
}

.support-note {
  margin: 0;
  color: var(--text-secondary);
}

.site-footer {
  background: rgba(15, 23, 42, 0.85);
  color: rgba(248, 250, 252, 0.8);
  padding: 24px clamp(16px, 4vw, 48px);
}

.footer-inner {
  max-width: 1440px;
  margin: 0 auto;
  display: flex;
  justify-content: space-between;
  gap: 24px;
}

.footer-links {
  list-style: none;
  padding: 0;
  margin: 0;
  display: flex;
  gap: 16px;
}

.footer-links a {
  color: inherit;
  text-decoration: none;
}

.loading-spinner {
  width: 28px;
  height: 28px;
  border-radius: 50%;
  border: 3px solid rgba(248, 250, 252, 0.25);
  border-top-color: #fff;
  animation: spin 1s linear infinite;
}

@keyframes spin {
  to {
    transform: rotate(360deg);
  }
}

@media (max-width: 1440px) {
  .lab-layout {
    grid-template-columns: repeat(2, minmax(0, 1fr));
    grid-template-areas:
      'attributes ingredients'
      'mix mix';
  }

  .mix-panel {
    position: static;
    align-self: stretch;
  }
}

@media (max-width: 1200px) {
  .lab-layout {
    grid-template-columns: 1fr;
    grid-template-areas:
      'attributes'
      'ingredients'
      'mix';
  }

  .mix-panel {
    position: static;
    align-self: stretch;
  }
}

@media (max-width: 1100px) {
  .lab-header__band-inner {
    grid-template-columns: 1fr;
  }

  .target-summary {
    border-left: 1px solid rgba(15, 23, 42, 0.08);
    /*padding-top: 16px;*/
  }
}

@media (max-width: 960px) {
  .lab-layout {
    grid-template-columns: 1fr;
  }

  .mix-panel {
    position: static;
  }
}

/*@media (max-width: 701px) {*/
/*  .target-summary {*/
/*    border-top: 1px solid rgba(15, 23, 42, 0.08);*/
/*    border-left: none;*/
/*    padding-top: 16px;*/
/*  }*/
/*}*/

@media (max-width: 640px) {
  .lab-header__top {
    flex-direction: column;
    align-items: flex-start;
  }

  /*.phase-card__header {*/
  /*  flex-direction: column;*/
  /*}*/

  .phase-card__actions {
    width: 100%;
    justify-content: flex-start;
  }

  .attr-card__slider {
    grid-template-columns: 1fr;
    text-align: left;
  }

  .mix-caps {
    grid-template-columns: 1fr;
  }
}

@media (max-width: 520px) {
  .ingredient-browser {
    grid-template-columns: 1fr;
  }

  .ingredient-tabs {
    flex-direction: row;
    overflow-x: auto;
  }

  .ingredient-tab {
    min-width: 100px;
  }
}

body.legacy-mode .lab-layout {
  grid-template-columns: 1fr;
}

body.legacy-mode .mix-panel {
  position: static;
  background: var(--surface);
  color: var(--text-primary);
  box-shadow: var(--shadow-soft);
}

body.legacy-mode .mix-summary__item {
  background: rgba(15, 23, 42, 0.08);
  color: var(--text-primary);
}

body.legacy-mode .mix-cap {
  background: rgba(15, 23, 42, 0.08);
  color: var(--text-primary);
}

body.legacy-mode .ingredient-card {
  transform: none !important;
  box-shadow: none !important;
}

body.legacy-mode .ingredient-browser {
  grid-template-columns: 1fr;
}

body.legacy-mode .ingredient-tabs {
  flex-direction: row;
}

body.legacy-mode .card {
  background: #fff;
  backdrop-filter: none;
}

body.legacy-mode .mix-panel__header .phase-card__title,
body.legacy-mode .results-title {
  color: var(--text-primary);
}

body.legacy-mode .results-section {
  background: transparent;
}

body.legacy-mode .result-card {
  background: #fff;
  color: var(--text-primary);
}

body.legacy-mode .mix-summary__badge {
  background: rgba(15, 23, 42, 0.08);
  color: var(--text-secondary);
}<|MERGE_RESOLUTION|>--- conflicted
+++ resolved
@@ -627,17 +627,8 @@
   transition: background 0.2s ease, color 0.2s ease;
 }
 
-<<<<<<< HEAD
 .attr-card__fine-toggle[data-active="true"],
 .attr-card__fine-toggle[aria-pressed="true"] {
-=======
-.attr-card__fine-toggle:hover {
-  background: rgba(15, 23, 42, 0.14);
-  color: var(--text-primary);
-}
-
-.attr-card__fine-toggle[data-expanded="true"] {
->>>>>>> 691daa58
   background: var(--accent-muted);
   color: var(--accent-strong);
 }
